--- conflicted
+++ resolved
@@ -423,6 +423,9 @@
 			bindings_loader.NewOutput("alicloud.tablestore", func() bindings.OutputBinding {
 				return tablestore.NewAliCloudTableStore(log)
 			}),
+			bindings_loader.NewOutput("alicloud.sls", func() bindings.OutputBinding {
+				return sls.NewAliCloudSlsLogstorage(logContrib)
+			}),
 			bindings_loader.NewOutput("apns", func() bindings.OutputBinding {
 				return apns.NewAPNS(logContrib)
 			}),
@@ -531,13 +534,8 @@
 			bindings_loader.NewOutput("huawei.obs", func() bindings.OutputBinding {
 				return obs.NewHuaweiOBS(logContrib)
 			}),
-<<<<<<< HEAD
-			bindings_loader.NewOutput("alicloud.sls", func() bindings.OutputBinding {
-				return sls.NewAliCloudSlsLogstorage(logContrib)
-=======
 			bindings_loader.NewOutput("commercetools", func() bindings.OutputBinding {
 				return commercetools.NewCommercetools(logContrib)
->>>>>>> 05b1f82e
 			}),
 		),
 		runtime.WithHTTPMiddleware(
